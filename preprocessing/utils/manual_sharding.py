--- conflicted
+++ resolved
@@ -24,13 +24,9 @@
     """
     # this will create a folder OUT_PATH that is a clone of REMOTE_DATASET_REPO
     # you can save the shards inside it and do git add/commit/push to push data to the hub
-<<<<<<< HEAD
-    out_path = remote_dataset_repo
-    # if out path doesn't already exist
-=======
+
     out_path = remote_dataset_repo if out_path is None else out_path
     # if out path doesnt already exist
->>>>>>> d52065d0
     if not os.path.exists(out_path):
         repo = Repository(
             local_dir=out_path,
